"use client";

import { usePlausible } from "next-plausible";
import { useLocalStorage } from "@/hooks/use-local-storage";
import { UploadBox } from "@/components/shared/upload-box";
import { OptionSelector } from "@/components/shared/option-selector";
import { FileDropzone } from "@/components/shared/file-dropzone";
import {
  type FileUploaderResult,
  useFileUploader,
} from "@/hooks/use-file-uploader";
import { useEffect, useState } from "react";

<<<<<<< HEAD
const calculateAccentColor = (imgSrc: string): Promise<string> => {
  const accentColorSet: Map<string, string> = new Map();
  return new Promise((resolve) => {
    if (accentColorSet.has(imgSrc)) {
      const color = accentColorSet.get(imgSrc);
      if (color) {
        resolve(color);
        return;
      }
    }
    const img = new Image();
    img.onload = () => {
      const canvas = document.createElement("canvas");
      const ctx = canvas.getContext("2d");
      canvas.width = img.width;
      canvas.height = img.height;

      if (ctx) {
        ctx.drawImage(img, 0, 0);
        const imageData = ctx.getImageData(
          0,
          0,
          canvas.width,
          canvas.height,
        ).data;
        const colorMap = new Map<string, number>();

        // Sample every 4th pixel to improve performance
        for (let i = 0; i < imageData.length; i += 16) {
          const r = imageData[i];
          const g = imageData[i + 1];
          const b = imageData[i + 2];

          // Skip white and near-white colors
          if (r !== undefined && g !== undefined && b !== undefined) {
            if (r > 240 && g > 240 && b > 240) continue;

            const color = `rgb(${r},${g},${b})`;
            colorMap.set(color, (colorMap.get(color) || 0) + 1);
          }
        }

        let maxCount = 0;
        let dominantColor = "white"; // Default to white if no dominant color found

        colorMap.forEach((count, color) => {
          if (count > maxCount) {
            maxCount = count;
            dominantColor = color;
          }
        });
        accentColorSet.set(imgSrc, dominantColor);
        console.log(dominantColor)
        resolve(dominantColor);
      } else {
        resolve("white");
      }
    };
    img.src = imgSrc;
  });
};
=======
>>>>>>> abba7df2
function SquareToolCore(props: { fileUploaderProps: FileUploaderResult }) {
  const { imageContent, imageMetadata, handleFileUploadEvent, cancel } =
    props.fileUploaderProps;

  const [backgroundColor, setBackgroundColor] = useLocalStorage<
    "black" | "white" | "accent"
  >("squareTool_backgroundColor", "white");

  const [squareImageContent, setSquareImageContent] = useState<string | null>(
    null,
  );

  useEffect(() => {
    if (imageContent && imageMetadata) {
      const canvas = document.createElement("canvas");
      const size = Math.max(imageMetadata.width, imageMetadata.height);
      canvas.width = size;
      canvas.height = size;
<<<<<<< HEAD

      const ctx = canvas.getContext("2d");
      if (!ctx) return;

      // Fill
      if (backgroundColor === "accent") {
        calculateAccentColor(imageContent).then((imageContent) => {
          ctx.fillStyle = imageContent;
      ctx.fillRect(0, 0, size, size);

        });
      } else {
        ctx.fillStyle = backgroundColor;
      ctx.fillRect(0, 0, size, size);

      }

=======

      const ctx = canvas.getContext("2d");
      if (!ctx) return;

      // Fill background
      ctx.fillStyle = backgroundColor;
      ctx.fillRect(0, 0, size, size);
>>>>>>> abba7df2

      // Load and center the image
      const img = new Image();
      img.onload = () => {
        const x = (size - imageMetadata.width) / 2;
        const y = (size - imageMetadata.height) / 2;
        ctx.drawImage(img, x, y);
        setSquareImageContent(canvas.toDataURL("image/png"));
      };
      img.src = imageContent;
    }
  }, [imageContent, imageMetadata, backgroundColor]);

  const handleSaveImage = () => {
    if (squareImageContent && imageMetadata) {
      const link = document.createElement("a");
      link.href = squareImageContent;
      const originalFileName = imageMetadata.name;
      const fileNameWithoutExtension =
        originalFileName.substring(0, originalFileName.lastIndexOf(".")) ||
        originalFileName;
      link.download = `${fileNameWithoutExtension}-squared.png`;
      document.body.appendChild(link);
      link.click();
      document.body.removeChild(link);
    }
  };

  const plausible = usePlausible();

  if (!imageMetadata) {
    return (
      <UploadBox
        title="Create square images with custom backgrounds. Fast and free."
        subtitle="Allows pasting images from clipboard"
        description="Upload Image"
        accept="image/*"
        onChange={handleFileUploadEvent}
      />
    );
  }

  return (
    <div className="mx-auto flex max-w-2xl flex-col items-center justify-center gap-6 p-6">
      <div className="flex w-full flex-col items-center gap-4 rounded-xl p-6">
        {squareImageContent && (
          <img src={squareImageContent} alt="Preview" className="mb-4" />
        )}
        <p className="text-lg font-medium text-white/80">
          {imageMetadata.name}
        </p>
<<<<<<< HEAD
      </div>

      <div className="flex gap-6 text-base">
        <div className="flex flex-col items-center rounded-lg bg-white/5 p-3">
          <span className="text-sm text-white/60">Original</span>
          <span className="font-medium text-white">
            {imageMetadata.width} × {imageMetadata.height}
          </span>
        </div>

        <div className="flex flex-col items-center rounded-lg bg-white/5 p-3">
          <span className="text-sm text-white/60">Square Size</span>
          <span className="font-medium text-white">
            {Math.max(imageMetadata.width, imageMetadata.height)} ×{" "}
            {Math.max(imageMetadata.width, imageMetadata.height)}
          </span>
        </div>
      </div>

      <OptionSelector
        title="Background Color"
        options={["white", "black", "accent"]}
=======
      </div>

      <div className="flex gap-6 text-base">
        <div className="flex flex-col items-center rounded-lg bg-white/5 p-3">
          <span className="text-sm text-white/60">Original</span>
          <span className="font-medium text-white">
            {imageMetadata.width} × {imageMetadata.height}
          </span>
        </div>

        <div className="flex flex-col items-center rounded-lg bg-white/5 p-3">
          <span className="text-sm text-white/60">Square Size</span>
          <span className="font-medium text-white">
            {Math.max(imageMetadata.width, imageMetadata.height)} ×{" "}
            {Math.max(imageMetadata.width, imageMetadata.height)}
          </span>
        </div>
      </div>

      <OptionSelector
        title="Background Color"
        options={["white", "black"]}
>>>>>>> abba7df2
        selected={backgroundColor}
        onChange={setBackgroundColor}
        formatOption={(option) =>
          option.charAt(0).toUpperCase() + option.slice(1)
        }
      />

      <div className="flex gap-3">
        <button
          onClick={cancel}
          className="rounded-lg bg-red-700 px-4 py-2 text-sm font-medium text-white/90 transition-colors hover:bg-red-800"
        >
          Cancel
        </button>
        <button
          onClick={() => {
            plausible("create-square-image");
            handleSaveImage();
          }}
          className="rounded-lg bg-green-700 px-4 py-2 text-sm font-semibold text-white shadow-md transition-colors duration-200 hover:bg-green-800 focus:outline-none focus:ring-2 focus:ring-green-400 focus:ring-opacity-75"
        >
          Save Image
        </button>
      </div>
    </div>
  );
}

export function SquareTool() {
  const fileUploaderProps = useFileUploader();

  return (
    <FileDropzone
      setCurrentFile={fileUploaderProps.handleFileUpload}
      acceptedFileTypes={["image/*", ".jpg", ".jpeg", ".png", ".webp", ".svg"]}
      dropText="Drop image file"
    >
      <SquareToolCore fileUploaderProps={fileUploaderProps} />
    </FileDropzone>
  );
}<|MERGE_RESOLUTION|>--- conflicted
+++ resolved
@@ -11,9 +11,8 @@
 } from "@/hooks/use-file-uploader";
 import { useEffect, useState } from "react";
 
-<<<<<<< HEAD
 const calculateAccentColor = (imgSrc: string): Promise<string> => {
-  const accentColorSet: Map<string, string> = new Map();
+  const accentColorSet: Map<string, string> = new Map(); // caching the accent color
   return new Promise((resolve) => {
     if (accentColorSet.has(imgSrc)) {
       const color = accentColorSet.get(imgSrc);
@@ -35,7 +34,7 @@
           0,
           0,
           canvas.width,
-          canvas.height,
+          canvas.height
         ).data;
         const colorMap = new Map<string, number>();
 
@@ -46,12 +45,10 @@
           const b = imageData[i + 2];
 
           // Skip white and near-white colors
-          if (r !== undefined && g !== undefined && b !== undefined) {
-            if (r > 240 && g > 240 && b > 240) continue;
-
-            const color = `rgb(${r},${g},${b})`;
-            colorMap.set(color, (colorMap.get(color) || 0) + 1);
-          }
+          if (r > 240 && g > 240 && b > 240) continue;
+
+          const color = `rgb(${r},${g},${b})`;
+          colorMap.set(color, (colorMap.get(color) || 0) + 1);
         }
 
         let maxCount = 0;
@@ -64,7 +61,9 @@
           }
         });
         accentColorSet.set(imgSrc, dominantColor);
-        console.log(dominantColor)
+        setTimeout(()=>{
+          accent
+        },60*1000)
         resolve(dominantColor);
       } else {
         resolve("white");
@@ -73,8 +72,7 @@
     img.src = imgSrc;
   });
 };
-=======
->>>>>>> abba7df2
+
 function SquareToolCore(props: { fileUploaderProps: FileUploaderResult }) {
   const { imageContent, imageMetadata, handleFileUploadEvent, cancel } =
     props.fileUploaderProps;
@@ -84,7 +82,7 @@
   >("squareTool_backgroundColor", "white");
 
   const [squareImageContent, setSquareImageContent] = useState<string | null>(
-    null,
+    null
   );
 
   useEffect(() => {
@@ -93,43 +91,33 @@
       const size = Math.max(imageMetadata.width, imageMetadata.height);
       canvas.width = size;
       canvas.height = size;
-<<<<<<< HEAD
 
       const ctx = canvas.getContext("2d");
       if (!ctx) return;
 
-      // Fill
+      // Fill background based on selected color
       if (backgroundColor === "accent") {
-        calculateAccentColor(imageContent).then((imageContent) => {
-          ctx.fillStyle = imageContent;
-      ctx.fillRect(0, 0, size, size);
-
+        calculateAccentColor(imageContent).then((dominantColor) => {
+          ctx.fillStyle = dominantColor;
+          ctx.fillRect(0, 0, size, size);
+          drawImageOnCanvas(ctx);
         });
       } else {
         ctx.fillStyle = backgroundColor;
-      ctx.fillRect(0, 0, size, size);
-
-      }
-
-=======
-
-      const ctx = canvas.getContext("2d");
-      if (!ctx) return;
-
-      // Fill background
-      ctx.fillStyle = backgroundColor;
-      ctx.fillRect(0, 0, size, size);
->>>>>>> abba7df2
-
-      // Load and center the image
-      const img = new Image();
-      img.onload = () => {
-        const x = (size - imageMetadata.width) / 2;
-        const y = (size - imageMetadata.height) / 2;
-        ctx.drawImage(img, x, y);
-        setSquareImageContent(canvas.toDataURL("image/png"));
-      };
-      img.src = imageContent;
+        ctx.fillRect(0, 0, size, size);
+        drawImageOnCanvas(ctx);
+      }
+
+      function drawImageOnCanvas(ctx: CanvasRenderingContext2D) {
+        const img = new Image();
+        img.onload = () => {
+          const x = (size - imageMetadata.width) / 2;
+          const y = (size - imageMetadata.height) / 2;
+          ctx.drawImage(img, x, y);
+          setSquareImageContent(canvas.toDataURL("image/png"));
+        };
+        img.src = imageContent;
+      }
     }
   }, [imageContent, imageMetadata, backgroundColor]);
 
@@ -171,7 +159,6 @@
         <p className="text-lg font-medium text-white/80">
           {imageMetadata.name}
         </p>
-<<<<<<< HEAD
       </div>
 
       <div className="flex gap-6 text-base">
@@ -194,30 +181,6 @@
       <OptionSelector
         title="Background Color"
         options={["white", "black", "accent"]}
-=======
-      </div>
-
-      <div className="flex gap-6 text-base">
-        <div className="flex flex-col items-center rounded-lg bg-white/5 p-3">
-          <span className="text-sm text-white/60">Original</span>
-          <span className="font-medium text-white">
-            {imageMetadata.width} × {imageMetadata.height}
-          </span>
-        </div>
-
-        <div className="flex flex-col items-center rounded-lg bg-white/5 p-3">
-          <span className="text-sm text-white/60">Square Size</span>
-          <span className="font-medium text-white">
-            {Math.max(imageMetadata.width, imageMetadata.height)} ×{" "}
-            {Math.max(imageMetadata.width, imageMetadata.height)}
-          </span>
-        </div>
-      </div>
-
-      <OptionSelector
-        title="Background Color"
-        options={["white", "black"]}
->>>>>>> abba7df2
         selected={backgroundColor}
         onChange={setBackgroundColor}
         formatOption={(option) =>
